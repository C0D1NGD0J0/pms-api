import 'multer';
import { AwilixContainer } from 'awilix';
import { NextFunction, Response, Request } from 'express';

import { ICurrentUser } from './user.interface';
import { IProperty } from './property.interface';
import { IInvalidCsvProperty } from './csv.interface';

export enum MailType {
  SUBSCRIPTION_UPDATE = 'SUBSCRIPTION_UPDATE',
  SUBSCRIPTION_CANCEL = 'SUBSCRIPTION_CANCEL',
  ACCOUNT_ACTIVATION = 'ACCOUNT_ACTIVATION',
  USER_REGISTRATION = 'USER_REGISTRATION',
  FORGOT_PASSWORD = 'FORGOT_PASSWORD',
  PASSWORD_RESET = 'PASSWORD_RESET',
  ACCOUNT_UPDATE = 'ACCOUNT_UPDATE',
}

export enum IdentificationEnumType {
  CORPORATION_LICENSE = 'corporation-license',
  DRIVERS_LICENSE = 'drivers-license',
  NATIONAL_ID = 'national-id',
  PASSPORT = 'passport',
}

export enum CURRENCIES {
  USD = 'USD',
  EUR = 'EUR',
  GBP = 'GBP',
  AUD = 'AUD',
  CAD = 'CAD',
  NZD = 'NZD',
  JPY = 'JPY',
  CNY = 'CNY',
  NGN = 'NGN',
}

/**
 * File types that are supported for extraction
 */
export enum FileType {
  DOCUMENT = 'application',
  IMAGE = 'image',
  VIDEO = 'video',
  AUDIO = 'audio',
}

export enum RequestSource {
  UNKNOWN = 'unknown',
  MOBILE = 'mobile',
  WEB = 'web',
  API = 'api',
}

export interface IRequestContext {
  userAgent: {
    raw?: string;
    browser?: string;
    version?: string;
    os?: string;
    raw?: string;
    isMobile: boolean;
    isBot: boolean;
  };
  request: {
    path: string;
    method: string;
    params: Record<string, any>;
    url: string;
    query: Record<string, any>;
  };
  timing: {
    startTime: number;
    endTime?: number;
    duration?: number;
  };
  langSetting?: {
    lang: string;
  };
  currentuser?: ICurrentUser | null;
  service: { env: string };
  source: RequestSource;
<<<<<<< HEAD
  requestUrl: string;
  ipAddress?: string;
=======
>>>>>>> b76f2b92
  requestId: string;
  timestamp: Date;
  ip?: string;
}

export interface RateLimitOptions {
  delayMs?: number | ((numRequests: number) => number); // delay in ms to add
  enableSpeedLimit?: boolean;
  enableRateLimit?: boolean;

  // speed limiting params
  delayAfter?: number; // number of requests before adding delay
  // rate limiting params
  windowMs?: number; // time window in milliseconds
  message?: string; // custom message on rate limit exceeded
  max?: number; // max requests per window
}

export interface IAWSFileUploadResponse {
  serverSideEncryption: string | null;
  contentDisposition: string | null;
  contentEncoding: string | null;
  metadata: string | null;
  originalname: string;
  storageClass: string;
  contentType: string;
  versionId?: string;
  fieldname: string;
  encoding: string;
  mimetype: string;
  location: string;
  bucket: string;
  size: number;
  acl?: string;
  etag: string;
  key: string;
}
export interface ResourceInfo {
  resourceType: 'image' | 'video' | 'document' | 'unknown'; //type of the file
  resourceName: 'property' | 'profile'; //name of the resource
  resourceId: string; //id of the resource
  fieldName: string; //name of the field
  actorId: string; //user who uploaded the file
}

export type ExtractedMediaFile = {
  originalFileName: string;
  fieldName: string;
  mimeType: string;
  path: string;
  url?: string;
  key?: string;
  status: 'pending' | 'active' | 'inactive' | 'deleted';
  filename: string;
  fileSize: number;
  uploadedAt: Date;
  uploadedBy: string;
};

export interface UploadResult {
  mediatype?: 'image' | 'video' | 'document';
  documentName?: string;
  resourceName?: string;
  resourceId: string;
  fieldName: string;
  actorId?: string;
  filename: string;
  publicId: string;
  size?: number;
  key?: string;
  url: string;
}

export interface PaginateResult {
  hasMoreResource: boolean;
  currentPage: number;
  totalPages: number;
  nextPage?: string;
  prevPage?: string;
  perPage: number;
  total: number;
}

export type ISuccessReturnData<T = any> = {
  errors?: [{ path: string; message: string }];
  success: boolean;
  message?: string;
  error?: string;
  data: T;
};

export interface UploadedFile {
  originalname?: string;
  fieldName: string;
  mimetype?: string;
  filename: string;
  size?: number;
  path: string;
}

export interface IPaginationQuery {
  sort?: string | Record<string, 1 | -1>;
  sortBy?: string;
  limit: number;
  page?: number;
  skip?: number;
}
export type MulterFile =
  | Express.Multer.File[]
  | {
      [fieldname: string]: Express.Multer.File[];
    }
  | undefined;

export interface AppRequest extends Request {
  container: AwilixContainer;
  context: IRequestContext;
  rawBody: Buffer;
}

export interface IEmailOptions<T> {
  emailType: string;
  subject: string;
  to: string;
  data: T;
}

export type CsvProcessReturnData = {
  data: IProperty[];
  errors?: IInvalidCsvProperty[] | null;
};

export type AsyncRequestHandler = (req: Request, res: Response, next: NextFunction) => Promise<any>;

export type ListResultWithPagination<T> = Promise<{
  items: T;
  pagination?: PaginateResult;
}>;

export interface ICacheResponse<T = any> {
  success: boolean;
  error?: string;
  data?: T;
}

export interface IUploadFileInterface {
  filename?: string;
  key?: string;
  url: string;
}

export type UploadJobData = {
  resource: ResourceInfo;
  files: ExtractedMediaFile[];
};

export type IPromiseReturnedData<T = object> = Promise<ISuccessReturnData<T>>;

export type TokenType = 'accessToken' | 'refreshToken';<|MERGE_RESOLUTION|>--- conflicted
+++ resolved
@@ -54,7 +54,6 @@
 
 export interface IRequestContext {
   userAgent: {
-    raw?: string;
     browser?: string;
     version?: string;
     os?: string;
@@ -80,11 +79,6 @@
   currentuser?: ICurrentUser | null;
   service: { env: string };
   source: RequestSource;
-<<<<<<< HEAD
-  requestUrl: string;
-  ipAddress?: string;
-=======
->>>>>>> b76f2b92
   requestId: string;
   timestamp: Date;
   ip?: string;
