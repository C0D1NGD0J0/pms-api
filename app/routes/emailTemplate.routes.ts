import { Router } from 'express';
import { asyncWrapper } from '@utils/index';
import { isAuthenticated } from '@shared/middlewares';
<<<<<<< HEAD
import { UtilsValidations, validateRequest } from '@shared/validations/index';
=======
// import { validateRequest } from '@shared/validations/index';
>>>>>>> 3a91f4cd
import { EmailTemplateController } from '@controllers/EmailTemplateController';
// import { EmailTemplateValidations } from '@shared/validations/EmailTemplateValidation';

const router = Router();

/**
 * @route   GET /api/email-templates
 * @desc    Get list of all available email templates
 * @access  Private
 */

router.get(
  '/:cuid/',
  isAuthenticated,
  validateRequest({ params: UtilsValidations.cuid }),
  asyncWrapper((req, res) => {
    const controller = req.container.resolve<EmailTemplateController>('emailTemplateController');
    return controller.getTemplateList(req, res);
  })
);

/**
 * @route   GET /api/email-templates/:templateType
 * @desc    Get detailed template metadata for a specific template type
 * @access  Private
 */
router.get(
  '/:cuid/:templateType',
  isAuthenticated,
  // validateRequest({ params: EmailTemplateValidations.templateType }),
  asyncWrapper((req, res) => {
    const controller = req.container.resolve<EmailTemplateController>('emailTemplateController');
    return controller.getTemplateMetadata(req, res);
  })
);

/**
 * @route   POST /api/email-templates/:templateType/render
 * @desc    Render template with provided data and return fully rendered HTML
 * @access  Private
 */
router.post(
  '/:cuid/:templateType/render',
  isAuthenticated,
  validateRequest({
    params: EmailTemplateValidations.templateType,
    body: EmailTemplateValidations.renderTemplate,
  }),
  asyncWrapper((req, res) => {
    const controller = req.container.resolve<EmailTemplateController>('emailTemplateController');
    return controller.renderTemplate(req, res);
  })
);

export default router;<|MERGE_RESOLUTION|>--- conflicted
+++ resolved
@@ -1,11 +1,7 @@
 import { Router } from 'express';
 import { asyncWrapper } from '@utils/index';
 import { isAuthenticated } from '@shared/middlewares';
-<<<<<<< HEAD
-import { UtilsValidations, validateRequest } from '@shared/validations/index';
-=======
 // import { validateRequest } from '@shared/validations/index';
->>>>>>> 3a91f4cd
 import { EmailTemplateController } from '@controllers/EmailTemplateController';
 // import { EmailTemplateValidations } from '@shared/validations/EmailTemplateValidation';
 
@@ -16,11 +12,9 @@
  * @desc    Get list of all available email templates
  * @access  Private
  */
-
 router.get(
-  '/:cuid/',
+  '/',
   isAuthenticated,
-  validateRequest({ params: UtilsValidations.cuid }),
   asyncWrapper((req, res) => {
     const controller = req.container.resolve<EmailTemplateController>('emailTemplateController');
     return controller.getTemplateList(req, res);
@@ -42,22 +36,4 @@
   })
 );
 
-/**
- * @route   POST /api/email-templates/:templateType/render
- * @desc    Render template with provided data and return fully rendered HTML
- * @access  Private
- */
-router.post(
-  '/:cuid/:templateType/render',
-  isAuthenticated,
-  validateRequest({
-    params: EmailTemplateValidations.templateType,
-    body: EmailTemplateValidations.renderTemplate,
-  }),
-  asyncWrapper((req, res) => {
-    const controller = req.container.resolve<EmailTemplateController>('emailTemplateController');
-    return controller.renderTemplate(req, res);
-  })
-);
-
 export default router;