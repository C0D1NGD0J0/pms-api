--- conflicted
+++ resolved
@@ -4,13 +4,9 @@
 export class LeaseTemplateDataMapper {
   private readonly log = createLogger('LeaseTemplateDataMapper');
 
-<<<<<<< HEAD
-  public transformForTemplate(previewData: any): Record<string, any> {
-=======
   public transformForTemplate(
     previewData: Record<string, any> & LeasePreviewData
   ): Record<string, any> {
->>>>>>> e9b43971
     try {
       const templateData: Record<string, any> = {
         leaseNumber: previewData.leaseNumber || 'LEASE-DRAFT',
