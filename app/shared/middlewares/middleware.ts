--- conflicted
+++ resolved
@@ -101,13 +101,8 @@
   if (!files) {
     return next();
   }
-<<<<<<< HEAD
-  const _files = extractMulterFiles(files, req.context?.currentuser?.sub);
-  if (!req.context?.currentuser) {
-=======
   const _files = extractMulterFiles(files, req.context.currentuser?.sub);
   if (!req.context.currentuser) {
->>>>>>> b76f2b92
     return next(new UnauthorizedError({ message: 'Unauthorized action.' }));
   }
   try {
@@ -328,26 +323,15 @@
       timestamp: new Date(),
       requestId: generateShortUID(12),
       source,
-<<<<<<< HEAD
-      ipAddress: req.ip || req.socket.remoteAddress || '',
-      requestUrl: req.originalUrl,
-      duration: 0,
-=======
       ip: req.ip || req.socket.remoteAddress || '',
->>>>>>> b76f2b92
       userAgent: {
         raw: (req.headers['user-agent'] as string) || '',
         browser: uaResult.browser.name,
         version: uaResult.browser.version,
         os: uaResult.os.name,
-        isBot: false,
         isMobile: /mobile|android|iphone/i.test((req.headers['user-agent'] as string) || ''),
         isBot: /bot|crawler|spider|scraper/i.test((req.headers['user-agent'] as string) || ''),
       },
-<<<<<<< HEAD
-      currentuser: null,
-=======
->>>>>>> b76f2b92
       request: {
         path: req.path,
         method: req.method,
