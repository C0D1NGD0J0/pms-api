--- conflicted
+++ resolved
@@ -296,11 +296,7 @@
         owner_bankDetails_bankName: 200,
       };
 
-<<<<<<< HEAD
-      Object.entries(constraints).forEach(([_field, maxLength]) => {
-=======
       Object.entries(constraints).forEach(([_, maxLength]) => {
->>>>>>> e9b43971
         const longValue = 'a'.repeat(maxLength + 10);
         expect(longValue.length).toBeGreaterThan(maxLength);
       });
